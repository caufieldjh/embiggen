--- conflicted
+++ resolved
@@ -1,27 +1,21 @@
+from unittest import TestCase
 import os.path
-
-from unittest import TestCase
-
 from xn2v import CSFGraph
 
 
 class TestCSFGraph(TestCase):
     def setUp(self):
-        input_file = os.path.join(os.path.dirname(__file__), 'data', 'small_graph.txt')
-        g = CSFGraph(input_file)
+        inputfile = os.path.join(os.path.dirname(
+            __file__), 'data', 'small_graph.txt')
+        g = CSFGraph(inputfile)
         self.g = g
-
-        return str(g)
+        str(g)
 
     def test_notnull(self):
         self.assertIsNotNone(self.g)
 
-        return None
-
     def test_get_node_to_index_map(self):
         self.assertIsNotNone(self.g.get_node_to_index_map())
-
-        return None
 
     def test_get_index_to_node_map(self):
         self.assertIsNotNone(self.g.get_index_to_node_map())
@@ -29,14 +23,15 @@
         return None
 
     def test_count_nodes(self):
-        # the graph in small_graph.txt has 11 nodes
+        # The graph in small_graph.txt has 11 nodes
         expected_num = 11
         self.assertEqual(expected_num, self.g.node_count())
 
         return None
 
     def test_count_edges(self):
-        # the graph is transformed into an undirected graph by adding the inverse of each edge
+        # Note that the graph is transformed into an undirected graph by
+        # adding the inverse of each edge
         # 21 edges are included in the file, thus we expect 2*21=42 edges
         expected_num = 42
         self.assertEqual(expected_num, self.g.edge_count())
@@ -44,13 +39,10 @@
         return None
 
     def test_get_weight(self):
-        # for d1<->d3
-        expected = 10
+        expected = 10  # for d1<->d3
         weight = self.g.weight('d1', 'd3')
         self.assertEqual(expected, weight)
-
-        # for g3<->g4
-        expected = 7
+        expected = 7  # for g3<->g4
         weight = self.g.weight('g3', 'g4')
         self.assertEqual(expected, weight)
 
@@ -103,23 +95,14 @@
         """Test the method that should get all edges as tuples wc -l small_graph.txt reveals 21 edges, but the Graph
         class creates a total of 42 edges to make an undirected graph.
         """
-
         edge_list = self.g.edges()
         self.assertEqual(42, len(edge_list))
-
         # p1 p3 and p3 p1 are valid edges
         t1 = ('p1', 'p3')
         self.assertTrue(t1 in edge_list)
-
         t2 = ('p3', 'p1')
         self.assertTrue(t2 in edge_list)
-
         made_up = ('z1', 'q123')
         self.assertFalse(made_up in edge_list)
 
-<<<<<<< HEAD
-        return None
-=======
-
-
->>>>>>> e03ceb52
+        return None