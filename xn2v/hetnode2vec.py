import logging.handlers
import logging
import numpy as np  # type: ignore
import os
import random
import sys
import time

from collections import defaultdict
from logging import handlers
from multiprocessing import Pool
from typing import Dict
from tqdm import tqdm, trange

log = logging.getLogger("xn2v.log")

handler = logging.handlers.WatchedFileHandler(
    os.environ.get("LOGFILE", "xn2v.log"))
formatter = logging.Formatter('%(asctime)s - %(levelname)s -%(filename)s:%(lineno)d - %(message)s')
handler.setFormatter(formatter)
# log = logging.getLogger()
log.setLevel(logging.INFO)
log.addHandler(handler)
log.addHandler(logging.StreamHandler())


class N2vGraph:
    """A class to represent perform random walks on a graph in order to derive the data needed for the node2vec
    algorithm.

    Assumptions: That the CSF graph is always undirected.

    Attributes:
        csf_graph: An undirected Compressed Storage Format graph object. Graph stores two directed edges to represent
            each undirected edge.
        p:
        q:
        gamma:
        doxn2v:
    """

    def __init__(self, csf_graph, p, q, gamma, doxn2v=True) -> None:
        """
        Note that the CSF graph is always undirected. It stores two directed edges to represent each undirected edge.
        :param csf_graph: An undirected Compressed Storage Format graph object
        :param p: return parameter
        :param q: In-out parameter
        :param gamma: parameter to jump from one nodetype to another nodetype (only in hetrogeneous graphs)
        :param doxn2v: true if graph is hetrogen. otherwise it is false for homogen. graphs.
        """

        self.g = csf_graph
        self.p = p
        self.q = q
        self.gamma = gamma

        if doxn2v:
            self.__preprocess_transition_probs_xn2v()
        else:
            self.__preprocess_transition_probs()

    def node2vec_walk(self, walk_length, start_node):
        """ Simulate a random walk starting from start node.

        Args:
            walk_length:
            start_node:

        Returns:
            walk: A list of nodes, where each list constitutes a random walk.
        """
        g = self.g
        alias_nodes = self.alias_nodes
        alias_edges = self.alias_edges
        walk = [start_node]

        while len(walk) < walk_length:
            cur = walk[-1]
            cur_nbrs = g.neighbors_as_ints(cur)  # g returns a sorted list of neighbors

            if len(cur_nbrs) > 0:
                if len(walk) == 1:
                    walk.append(cur_nbrs[self.alias_draw(alias_nodes[cur][0], alias_nodes[cur][1])])
                else:
                    prev = walk[-2]
                    nxt = cur_nbrs[self.alias_draw(alias_edges[(prev, cur)][0], alias_edges[(prev, cur)][1])]
                    walk.append(nxt)
            else:
                break

        return walk

    def simulate_walks(self, num_walks: int, walk_length: int):
        """Repeatedly simulate random walks from each node.

        Args:
            num_walks:
            walk_length:

        Returns:
            walks: A list of nodes, where each list constitutes a random walk.
        """

        g = self.g
        walks = []
        nodes = g.nodes_as_integers()  # this is a list

        for _ in trange(num_walks):
            random.shuffle(nodes)
            for node in nodes:
                walks.append(self.node2vec_walk(walk_length=walk_length, start_node=node))

        return walks

    def get_alias_edge(self, edge):
        """Get the alias edge setup lists for a given edge.

        Args:
            edge: The edge to be aliased.

        Returns:
            [original_edge, [j, q]]
        """

        src = edge[0]
        dst = edge[1]
        g = self.g
        p = self.p
        q = self.q
        unnormalized_probs = []

        for dst_nbr in g.neighbors_as_ints(dst):
            # log.info("neighbour of destination node:{}".format(dst_nbr))
            edge_weight = g.weight_from_ints(dst, dst_nbr)
            if dst_nbr == src:
                unnormalized_probs.append(edge_weight / p)
            elif g.has_edge(dst_nbr, src):
                unnormalized_probs.append(edge_weight)
            else:
                unnormalized_probs.append(edge_weight / q)

        norm_const = sum(unnormalized_probs)
        normalized_probs = [float(u_prob) / norm_const for u_prob in unnormalized_probs]

        return [edge, self.__alias_setup(normalized_probs)]

    def _get_alias_node(self, node):
        """

        Args:
            node:

        Returns:

        """

        g = self.g
        unnormalized_probs = [g.weight_from_ints(node, nbr) for nbr in g.neighbors_as_ints(node)]
        norm_const = sum(unnormalized_probs)
        normalized_probs = [float(u_prob) / norm_const for u_prob in unnormalized_probs]

        return [node, self.__alias_setup(normalized_probs)]

    def __preprocess_transition_probs(self, num_processes=8) -> None:
        """Preprocessing of transition probabilities for guiding the random walks.

        Args:
            num_processes: The number of processes to run.

        Returns:
            None.
        """
        g = self.g

        alias_nodes = {}
        num_nodes = len(g.nodes_as_integers())  # for progress updates

        with Pool(processes=num_processes) as pool, tqdm(total=num_nodes) as pbar:
            for i, [orig_node, alias_node] in enumerate(
                    pool.imap_unordered(self._get_alias_node, g.nodes_as_integers())):
                alias_nodes[orig_node] = alias_node
                pbar.update(i)
<<<<<<< HEAD

=======
            
>>>>>>> 0302cfe2
        sys.stderr.write("\rDone making alias nodes.\n")

        alias_edges = {}

        # Note that g.edges returns two directed edges to represent an undirected edge between any two nodes
        # We do not need to create any additional edges for the random walk as in the Stanford implementation
        num_edges = len(g.edges())  # for progress updates
<<<<<<< HEAD
=======
        
>>>>>>> 0302cfe2
        with Pool(processes=num_processes) as pool, tqdm(total=num_edges) as pbar:
            for i, [orig_edge, alias_edge] in enumerate(
                    pool.imap_unordered(self.get_alias_edge, g.edges_as_ints())):
                alias_edges[orig_edge] = alias_edge
                pbar.update(i)
        sys.stderr.write("\rDone making alias edges.\n")

        self.alias_nodes = alias_nodes
        self.alias_edges = alias_edges

        return None

    def get_alias_edge_xn2v(self, src, dst):
        """Gets the alias edge setup lists for a given edge.

        Args:
            src:
            dst:

        Returns:

        """
        g = self.g
        p = self.p
        q = self.q
        # log.info("source node:{}".format(src))
        # log.info("destination node:{}".format(dst))
        dsttype = dst[0]
        dst2count = defaultdict(int)  # counts for going from current node ("dst") to nodes of a given type (g, p,d)
        dst2prob = defaultdict(float)  # probs calculated from own2count
        total_neighbors = 0

        # no need to explicitly sort, g returns a sorted list
        sorted_neighbors = g.neighbors(dst)

        for nbr in sorted_neighbors:
            nbrtype = nbr[0]
            dst2count[nbrtype] += 1
            total_neighbors += 1
        total_non_own_probability = 0.0

        for n, count in dst2count.items():
            if n == dsttype:
                # we need to count up the other types before we can calculate this!
                continue
            else:
                # owntype is going to a different node type
                dst2prob[n] = float(self.gamma) / float(count)
                total_non_own_probability += dst2prob[n]

        if dst2count[dsttype] == 0:
            dst2prob[dsttype] = 0
        else:
            dst2prob[dsttype] = (1 - total_non_own_probability) / float(dst2count[dsttype])

        # Now assign the final unnormalized probs
        unnormalized_probs = np.zeros(total_neighbors)
        i = 0

        for dst_nbr in sorted_neighbors:
            nbrtype = dst_nbr[0]
            prob = dst2prob[nbrtype]
            edge_weight = g.weight(dst, dst_nbr)

            if dst_nbr == src:
                unnormalized_probs[i] = prob * edge_weight / p
            elif g.has_edge(dst_nbr, src):
                unnormalized_probs[i] = prob * edge_weight
            else:
                unnormalized_probs[i] = prob * edge_weight / q
            i += 1

        norm_const = sum(unnormalized_probs)
        normalized_probs = [float(u_prob) / norm_const for u_prob in unnormalized_probs]

        return self.__alias_setup(normalized_probs)

    def __preprocess_transition_probs_xn2v(self) -> None:
        """Preprocessing of transition probabilities for guiding the random walks. This version uses gamma to
        calculate weighted skipping across a heterogeneous network.

        Assumption: The type of the node is encoded by its first character (e.g. g42 is a gene).

        Returns:
            None.
        """
        starttime = time.time()
        g = self.g
        alias_edges = {}
        alias_nodes = {}

        for node in g.nodes():
            owntype = node[0]

            # counts for going from current node ("own") to nodes of a given type(g,p,d)
            own2count: Dict = defaultdict(int)
            own2prob: Dict = defaultdict(float)  # probs calculated from own2count
            total_neighbors = 0

            # g returns a sorted list of neighbors of node
            sorted_neighbors = g.neighbors(node)

            for nbr in sorted_neighbors:
                nbrtype = nbr[0]
                own2count[nbrtype] += 1
                total_neighbors += 1

            total_non_own_probability = 0.0

            for n, count in own2count.items():
                if n == owntype:
                    # we need to count up the other types before we can calculate this!
                    continue
                else:
                    # owntype is going to a different node type
                    own2prob[n] = float(self.gamma) / float(count)
                    total_non_own_probability += own2prob[n]

            if own2count[owntype] == 0:
                own2prob[owntype] = 0
            else:
                own2prob[owntype] = (1 - total_non_own_probability) / float(own2count[owntype])

            # now assign the final unnormalized probs
            unnormalized_probs = np.zeros(total_neighbors)
            i = 0

            for nbr in sorted_neighbors:
                nbrtype = nbr[0]
                prob = own2prob[nbrtype]
                unnormalized_probs[i] = prob * g.weight(node, nbr)
                i += 1

            norm_const = sum(unnormalized_probs)
            # log.info("norm_const {}".format(norm_const))
            normalized_probs = [float(u_prob) / norm_const for u_prob in unnormalized_probs]
            alias_nodes[node] = self.__alias_setup(normalized_probs)

        for edge in g.edges():
            alias_edges[edge] = self.get_alias_edge_xn2v(edge[0], edge[1])

        self.alias_edges = alias_edges
        self.alias_nodes = alias_nodes
        endtime = time.time()
        duration = endtime - starttime

        log.info("Setup alias probabilities for graph in {:.2f} seconds.".format(duration))
        print("Setup alias probabilities for graph in {:.2f} seconds.".format(duration))

        return None

    def retrieve_alias_nodes(self):
        """Returns alias_edges"""

        return self.alias_nodes

    def retrieve_alias_edges(self):
        """Returns alias_edges"""

        return self.alias_edges

    @staticmethod
    def __alias_setup(probs):
        """Compute utility lists for non-uniform sampling from discrete distributions. Refer to
        https://hips.seas.harvard.edu/blog/2013/03/03/the-alias-method-efficient-sampling-with-many-discrete-outcomes/

        Args:
            probs: The normalized probabilities calculated by , e.g., [0.4 0.28 0.32].

        Returns:
            A list of ...
        """
        k = len(probs)
        q = np.zeros(k)
        j = np.zeros(k, dtype=np.int)
        smaller = []
        larger = []

        for kk, prob in enumerate(probs):
            q[kk] = k * prob
            if q[kk] < 1.0:
                smaller.append(kk)
            else:
                larger.append(kk)

        while len(smaller) > 0 and len(larger) > 0:
            small = smaller.pop()
            large = larger.pop()

            j[small] = large
            q[large] = q[large] + q[small] - 1.0

            if q[large] < 1.0:
                smaller.append(large)
            else:
                larger.append(large)
        return j, q

    @staticmethod
    def alias_draw(j, q):
        """Draw sample from a non-uniform discrete distribution using alias sampling.

        Args:

        Returns:

        """

        k = len(j)
        kk = int(np.floor(np.random.rand() * k))

        if np.random.rand() < q[kk]:
            return kk
        else:
            return j[kk]

    def __str__(self) -> str:
        """Summarizes the class for printing.

        Returns:
            'Graph'.
        """

        return 'Graph'

# def _repr_html_(self):
#    G = self.G
#    if isinstance(G,(nx.MultiDiGraph,nx.MultiGraph)):
#      return self.multigraph_html()

#   html = '<table><caption>Heterogeneous Node2Vec Graph Summary</caption><thead><tr><th>Node A</th>'
#  html += '<th>Node B</th><th>Edge type</th><th>Edge weight</th></tr></thead>'
#  html += "<tbody>"
#  for n,nbrs in G.adj.items():
#      for nbr,eattr in nbrs.items():
#          #wt = eattr['weight']#
#          wt = eattr.get('weight', 0)
#         et = eattr.get('edgetype','n/a')
#         html += '<tr><td>{}</td><td>{}</td><td>{}</td><td>{}</td></tr>'.format(n,nbr,et,wt)
# html += '</tbody></table>'
# return html<|MERGE_RESOLUTION|>--- conflicted
+++ resolved
@@ -174,17 +174,12 @@
 
         alias_nodes = {}
         num_nodes = len(g.nodes_as_integers())  # for progress updates
-
         with Pool(processes=num_processes) as pool, tqdm(total=num_nodes) as pbar:
             for i, [orig_node, alias_node] in enumerate(
                     pool.imap_unordered(self._get_alias_node, g.nodes_as_integers())):
                 alias_nodes[orig_node] = alias_node
                 pbar.update(i)
-<<<<<<< HEAD
-
-=======
-            
->>>>>>> 0302cfe2
+
         sys.stderr.write("\rDone making alias nodes.\n")
 
         alias_edges = {}
@@ -192,10 +187,6 @@
         # Note that g.edges returns two directed edges to represent an undirected edge between any two nodes
         # We do not need to create any additional edges for the random walk as in the Stanford implementation
         num_edges = len(g.edges())  # for progress updates
-<<<<<<< HEAD
-=======
-        
->>>>>>> 0302cfe2
         with Pool(processes=num_processes) as pool, tqdm(total=num_edges) as pbar:
             for i, [orig_edge, alias_edge] in enumerate(
                     pool.imap_unordered(self.get_alias_edge, g.edges_as_ints())):
