--- conflicted
+++ resolved
@@ -37,12 +37,9 @@
         'sklearn',
         'tensorflow>=2.0',
         'click',
-<<<<<<< HEAD
         'nltk',
         'more_itertools'
-=======
         'tqdm'
->>>>>>> ea627e84
     ],
     test_suite='nose.collector',
     tests_require=test_deps,
