--- conflicted
+++ resolved
@@ -39,12 +39,8 @@
         'silence_tensorflow',
         'sklearn',
         'tensorflow>=2.0',
-<<<<<<< HEAD
-        'click',
         'nltk',
         'more_itertools',
-=======
->>>>>>> f7ae0bd6
         'tqdm'
     ],
     test_suite='nose.collector',
