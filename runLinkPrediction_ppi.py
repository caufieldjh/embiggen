--- conflicted
+++ resolved
@@ -1,5 +1,3 @@
-import argparse
-
 from xn2v import CSFGraph
 from xn2v.word2vec import SkipGramWord2Vec
 from xn2v import LinkPrediction
@@ -14,140 +12,54 @@
 log.setLevel(os.environ.get("LOGLEVEL", "DEBUG"))
 log.addHandler(handler)
 
+pos_training_file = os.path.join(os.path.dirname(__file__),  'pos_train_edges')
+pos_test_file = os.path.join(os.path.dirname(__file__),  'pos_test_edges')
 
-<<<<<<< HEAD
-def parse_args():
-    '''
-    Parses arguments.
-    '''
-    parser = argparse.ArgumentParser(description="Run link Prediction.")
-
-    parser.add_argument('--pos_train', nargs='?', default='pos_train_edges',
-                        help='Input positive training edges path')
-
-    parser.add_argument('--pos_test', nargs='?', default='pos_test_edges',
-                        help='Input positive test edges path')
-
-    parser.add_argument('--neg_train', nargs='?', default='neg_train_edges',
-                        help='Input negative training edges path')
-
-    parser.add_argument('--neg_test', nargs='?', default='neg_test_edges',
-                        help='Input negative test edges path')
-
-    parser.add_argument('--embed_graph', nargs='?', default='embedded_graph.embedded',
-                        help='Embeddings path of the positive training graph')
-
-    parser.add_argument('--edge_embed_method', nargs='?', default='hadamard',
-                        help='Embeddings embedding method of the positive training graph. '
-                             'It can be hadamard, weightedL1, weightedL2 or average')
-
-    parser.add_argument('--dimensions', type=int, default=128,
-                        help='Number of dimensions. Default is 128.')
-
-    parser.add_argument('--walk-length', type=int, default=80,
-                        help='Length of walk per source. Default is 80.')
-
-    parser.add_argument('--num-walks', type=int, default=10,
-                        help='Number of walks per source. Default is 10.')
-
-    parser.add_argument('--window-size', type=int, default=10,
-                        help='Context size for optimization. Default is 10.')
-
-    parser.add_argument('--iter', default=1, type=int,
-                        help='Number of epochs in SGD')
-
-    parser.add_argument('--workers', type=int, default=8,
-                        help='Number of parallel workers. Default is 8.')
-
-    parser.add_argument('--p', type=float, default=1,
-                        help='Return hyperparameter. Default is 1.')
-
-    parser.add_argument('--q', type=float, default=1,
-                        help='Inout hyperparameter. Default is 1.')
-
-    parser.add_argument('--gamma', type=float, default=1,
-                        help='hyperparameter for jumping from one network to another network '
-                             'in heterogeneous graphs. Default is 1.')
-
-    parser.add_argument('--useGamma', dest='useGamma', action='store_false', help="True if the graph is heterogeneous, "
-                                                                                  "False if the graph is homogeneous.")
-
-    return parser.parse_args()
+neg_test_file = os.path.join(os.path.dirname(__file__),  'neg_test_edges')
+neg_training_file = os.path.join(os.path.dirname(__file__),  'neg_train_edges')
 
 
-def learn_embeddings(walks, pos_train_graph):
-    '''
-    Learn embeddings by optimizing the Skipgram objective using SGD.
-    '''
-    worddictionary = pos_train_graph.get_node_to_index_map()
-    reverse_worddictionary = pos_train_graph.get_index_to_node_map()
+pos_train_graph = CSFGraph(pos_training_file)
+pos_test_graph = CSFGraph(pos_test_file)
+neg_train_graph = CSFGraph(neg_training_file)
+neg_test_graph = CSFGraph(neg_test_file)
 
-    walks_integer_nodes = []
-    for w in walks:
-        nwalk = []
-        for node in w:
-            i = worddictionary[node]
-            nwalk.append(i)
-        walks_integer_nodes.append(nwalk)
-=======
-neg_test_file = os.path.join(os.path.dirname(__file__),  'neg_test_edges')
-neg_training_file = os.path.join(os.path.dirname(__file__),  'neg_train_edges')
->>>>>>> 1990eb8a
+p = 1
+q = 1
+gamma = 1
+useGamma = False
+hetgraph = xn2v.hetnode2vec.N2vGraph(pos_train_graph, p, q, gamma, useGamma)
 
-    model = SkipGramWord2Vec(walks_integer_nodes, worddictionary=worddictionary,
-                             reverse_worddictionary=reverse_worddictionary, num_steps=100)
-    model.train(display_step=2)
-
-    model.write_embeddings(args.embed_graph)
-
-def linkpred(pos_train_graph, pos_test_graph, neg_train_graph, neg_test_graph):
-    """
-    :param pos_train_graph: positive training graph
-    :param pos_test_graph: positive test graph
-    :param neg_train_graph: negative training graph
-    :param neg_test_graph: negative test graph
-    :return: Metrics of logistic regression as the results of link prediction
-    """
-    lp = LinkPrediction(pos_train_graph, pos_test_graph, neg_train_graph, neg_test_graph,
-                        args.embed_graph, args.edge_embed_method)
-
-    lp.predict_links()
-    lp.output_Logistic_Reg_results()
-
-def read_graphs():
-    """
-    Reads pos_train, pos_test, neg_train and neg_test edges with CSFGraph
-    :return: pos_train, pos_test, neg_train and neg_test graphs in CSFGraph format
-    """
-
-    pos_train_graph = CSFGraph(args.pos_train)
-    pos_test_graph = CSFGraph(args.pos_test)
-    neg_train_graph = CSFGraph(args.neg_train)
-    neg_test_graph = CSFGraph(args. neg_test)
-    return pos_train_graph, pos_test_graph, neg_train_graph, neg_test_graph
+walk_length = 80
+num_walks = 100
+dimensions = 128
+window_size = 10
+workers = 8
+walks = hetgraph.simulate_walks(num_walks, walk_length)
 
 
-<<<<<<< HEAD
-def main(args):
-    """
-    The input files are positive training, positive test, negative training and negative test edges. The code
-    reads the files and create graphs in CSFGraph format. Then, the positive training graph is embedded.
-    Finally, link prediction is performed.
-=======
+worddictionary = pos_train_graph.get_node_to_index_map()
+reverse_worddictionary = pos_train_graph.get_index_to_node_map()
+
+walks_integer_nodes = []
+for w in walks:
+    nwalk = []
+    for node in w:
+        i = worddictionary[node]
+        nwalk.append(i)
+    walks_integer_nodes.append(nwalk)
+
 model = SkipGramWord2Vec(walks_integer_nodes, worddictionary=worddictionary, reverse_worddictionary=reverse_worddictionary, num_steps=1000)
 model.train(display_step=2)
->>>>>>> 1990eb8a
-
-    :param args: parameters of node2vec and link prediction
-    :return: Result of link prediction using logistic regression. TODO: implement RF and SVM and add the option of CBOW for word2vec
-    """
-    pos_train_graph, pos_test_graph, neg_train_graph, neg_test_graph = read_graphs()
-    pos_train_g = xn2v.hetnode2vec.N2vGraph(pos_train_graph,  args.p, args.q, args.gamma, args.useGamma)
-    walks = pos_train_g.simulate_walks(args.num_walks, args.walk_length)
-    learn_embeddings(walks, pos_train_graph)
-    linkpred(pos_train_graph, pos_test_graph, neg_train_graph, neg_test_graph)
 
 
-if __name__ == "__main__":
-    args = parse_args()
-    main(args)
+output_filename = 'embedded_graph.embedded'
+model.write_embeddings(output_filename)
+path_to_embedded_graph = output_filename
+edge_embedding_method = "hadamard"
+lp = LinkPrediction(pos_train_graph, pos_test_graph, neg_train_graph, neg_test_graph,
+                            path_to_embedded_graph, edge_embedding_method)
+
+#lp.output_diagnostics_to_logfile()
+lp.predict_links()
+lp.output_Logistic_Reg_results()