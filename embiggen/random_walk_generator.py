--- conflicted
+++ resolved
@@ -188,13 +188,10 @@
                 alias_nodes[orig_node] = alias_node
                 sys.stderr.write('\rmaking alias nodes ({:03.1f}% done)'.
                                  format(100 * i / num_nodes))
-<<<<<<< HEAD
             pool.close()
             pool.join()
-=======
         end = time.time()
         logging.info("making alias nodes:{} seconds".format(end-start))
->>>>>>> fc5d8a43
 
         sys.stderr.write("\rDone making alias nodes.\n")
 
